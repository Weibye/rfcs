--- conflicted
+++ resolved
@@ -120,7 +120,6 @@
 /// Vector direction in 2D space that is guaranteed to be normalized through its getter/setter.
 struct Direction2d(Vec2)
 
-<<<<<<< HEAD
 /// Unbounded line in 2D space with direction
 struct Axis2d { 
   point: Point2d, 
@@ -181,25 +180,6 @@
 ```
 
 ### Bounding Boxes/Volumes
-=======
-- `Point`: type alias of Vec3
-- `Direction`: Vec3 that is guaranteed to be normalized through its getter/setter
-- `Axis`
-- `Line`
-- `Plane`
-- `Quad`
-- `Sphere`
-- `Cylinder`
-- `Capsule`
-- `Torus`
-- `Cone`
-- `Frustum`: defined with 6 planes
-- `AabbCentered`
-- `AabbExtents`
-- `OBB`
-
-### Bounding Boxes
->>>>>>> 35339944
 
 This section is based off of prototyping work done in [bevy_mod_bounding](https://github.com/aevyrie/bevy_mod_bounding).
 
@@ -257,15 +237,7 @@
 - In this case, the primitive would still be fully defined internally, but we would need to include primitive updates analogous to the transform propagation system.
 - For example, a bounding sphere entity would be a child of a mesh, with a `Sphere` primitive and a `Transform`. On updates to the parent's `GlobalTransform`, the bounding sphere's `Transform` component would be used to update the `Sphere`'s position and radius by applying the scale and translation to a unit sphere. This could be applied to all primitives, with the update system being optimized for each primitive.
 
-<<<<<<< HEAD
-## \[Optional\] Prior art
-=======
-- What other designs have been considered and what is the rationale for not choosing them?
-- What is the impact of not doing this?
-- Why is this important to implement as a feature of Bevy itself, rather than an ecosystem crate?
-
 ## Prior art
->>>>>>> 35339944
 
 Unity `PrimitiveObjects`: https://docs.unity3d.com/Manual/PrimitiveObjects.html
 Godot `PrimitiveMesh`: https://docs.godotengine.org/en/stable/classes/class_primitivemesh.html#class-primitivemesh
